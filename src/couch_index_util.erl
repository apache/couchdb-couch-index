--- conflicted
+++ resolved
@@ -19,14 +19,7 @@
 
 
 root_dir() ->
-<<<<<<< HEAD
-    case config:get("couchdb", "index_dir") of
-        undefined -> config:get("couchdb", "view_index_dir");
-        Value -> Value
-    end.
-=======
-  couch_config:get("couchdb", "view_index_dir").
->>>>>>> 7a61bc8a
+  config:get("couchdb", "view_index_dir").
 
 
 index_dir(Module, DbName) when is_binary(DbName) ->
